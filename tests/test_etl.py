#!/usr/bin/env python3
# -*- coding: utf-8 -*-

from pycompss.api.task import task
from ddf_library.ddf import DDF
from ddf_library.utils import generate_data
import pandas as pd
import numpy as np
import time
from pandas.util.testing import assert_frame_equal


def etl():

    url = ('https://archive.ics.uci.edu/ml/'
           'machine-learning-databases/abalone/abalone.data')
    cols = ['sex', 'length', 'diam', 'height', 'weight', 'rings']
    data = pd.read_csv(url, usecols=[0, 1, 2, 3, 4, 8], names=cols)[:20]

    f1 = lambda col: -42 if col['height'] > 0.090 else col['height']
    data1 = DDF().parallelize(data, 4)\
                 .map(f1, 'height_nan').cache()

    data2 = data1.map(lambda col: "."+col['sex'], 'sex')\
                 .cache()

    print("""
    ----------------------------------------------------------------------------
        etl_test_1: Multiple caches
        """)

    df = data1.cache().to_df()
    print("etl_test_1a:", df[:5])
    print("Values on height_nan column: [-42, 0.09, -42, -42, 0.08]")

    df = data2.cache().to_df()
    print("etl_test_1b:", df[:5])
    print("Values on sex column: [.M, .M, .F, .M, .I]")

    df = data1.cache().to_df()
    print("etl_test_1c:", df[:5])
    print("Equals to etl_test_1a")

    print("""
    ----------------------------------------------------------------------------
        etl_test_2: Branching:
        data2 e data3 são filhos de data1
        nesse caso: nenhum dos transforms das listas podem ser otimizadas
    """)

    data3 = data1.drop(['length', 'diam']).cache()

    df1 = data1.to_df()
    df2 = data2.to_df()
    df3 = data3.to_df()

    print("etl_test_2a:", df1[0:5])
    print("Values on sex column: [M, M, F, M, I]")
    print("etl_test_2b:", df2[0:5])
    print("Values on sex column: [.M, .M, .F, .M, .I]")
    print("etl_test_2c:", df3[0:5])
    print("Values on sex column: [M, M, F, M, I]")

    print("""
    ----------------------------------------------------------------------------
          etl_test_3: Avaliar a capacidade de agrupar multiplas lazy tasks
          Nesse caso, drop, drop e replace vao ser agrupadas
    """)
    data4 = data2.drop(['length']).drop(['diam'])\
        .replace({15: 42}, subset=['rings'])

    df = data4.to_df()[0:5]
    print("etl_test_3:",df)

    print("""
    ----------------------------------------------------------------------------
          etl_test_4: Avaliar a capacidade de produção de dois resultados
    """)

    data5a, data5b = data4.split(0.5)

    df = data5b.to_df()
    print("etl_test_4a:", df[:5])

    df = data5a.to_df()
    print("etl_test_4b:", df[:5])
    print("4a and 4b must be differents")

    print("""
    ----------------------------------------------------------------------------
        etl_test_5: Avaliar capacidade de esperar uma segunda entrada
    """)

    data6 = data5b.join(data5a, ['rings'], ['rings'])\
        .filter('(rings > 8)')\
        .select(['sex_l', 'height_l', 'weight_l', 'rings'])\


    df = data6.to_df()
    print("etl_test_5a len({}): {}".format(len(df), df[0:5]))

    data7 = data6.sample(10).sort(['rings'], [True])
    data8 = data6.join(data7, ['rings'], ['rings'])

    df = data8.to_df()
    print("etl_test_5b len({}): {}".format(len(df), df[0:5]))
    print('etl_test_5c:\n', data8.schema())
    print("""
    ----------------------------------------------------------------------------
        etl_test_6: Avaliar capacidade de gerar resultado sem salvar varivel
    """)
    df = data1.distinct(['rings']).show()
    df2 = data1.cache().show()
    print("etl_test_6a:", df)
    print("etl_test_6b:", df2)
    print('Must be equals')

    print("""
    ----------------------------------------------------------------------------
        etl_test_7: Avaliar capacidade 'count' and 'take'
    """)

    v = data1.select(['rings']).count_rows()
    df = data1.select(['rings']).take(7).show()

    print("etl_test_7a:", v)
    print("etl_test_7b:", len(df))


def add_columns():
    print("\n|-------- Add Column --------|\n")
    data1 = pd.DataFrame([["N_{}".format(i)] for i in range(5)],
                         columns=['name'])

    data2 = pd.DataFrame([["A_{}".format(i), i + 5] for i in range(5, 15)],
                         columns=['name', 'b'])

    ddf_1a = DDF().parallelize(data1, 5)
    ddf_1b = DDF().parallelize(data2, 10)
    df1 = ddf_1a.add_column(ddf_1b).to_df()

    res = pd.merge(data1, data2, left_index=True,  right_index=True,
                   suffixes=['_l', '_r'])

    assert_frame_equal(df1, res, check_index_type=False)

    print("etl_test - add column - OK")


def aggregation():
    print("\n|-------- Aggregation --------|\n")
    data3 = pd.DataFrame([[i, i + 5, 'hello'] for i in range(5, 15)],
                         columns=['a', 'b', 'c'])

    express = {'a': ['count'], 'b': ['first', 'last']}
    ddf_1 = DDF().parallelize(data3, 4).group_by(['c']).agg(express)
    ddf_1.show()

    ddf_1 = DDF().parallelize(data3, 4).group_by(['a', 'c']).count('*')
    ddf_1.show()
    print("etl_test - aggregation - OK", end=' ')


def balancer():
    print("\n|-------- Balance --------|\n")

    iterations = [[10, 0, 10, 5, 100],
                  [100, 5, 10, 0, 10],
                  [85, 0, 32, 0, 0],
                  [0, 0, 0, 30, 100]
                  ]

    for s in iterations:
        print('Before:', s)
        data, info = generate_data(s)
        ddf_1 = DDF().import_data(data, info)
        df1 = ddf_1.to_df()['a'].values

        ddf_2 = ddf_1.balancer(forced=True).cache()
        size_a = ddf_2.count_rows(total=False)
        df2 = ddf_1.to_df()['a'].values

        print('After:', size_a)
        print(np.array_equal(df1, df2))


def cast():
    print("\n|-------- cast --------|\n")
    data = pd.DataFrame([[i, i + 5, 0] for i in range(10)],
                        columns=['a', 'b', 'c'])
    ddf_1 = DDF().parallelize(data, 4).cast(['a', 'b'], 'string')
    schema = ddf_1.schema()
    print(schema)
    print("etl_test - cast - OK")


def cross_join():
    print("\n|-------- CrossJoin --------|\n")
    data1 = pd.DataFrame([["Bob_{}".format(i), i + 5] for i in range(5)],
                         columns=['name', 'height'])
    data2 = pd.DataFrame([[i + 5] for i in range(5, 15)], columns=['gain'])

    ddf_1a = DDF().parallelize(data1, 4)
    ddf_1b = DDF().parallelize(data2, 4)
    df1 = ddf_1a.cross_join(ddf_1b).to_df().sort_values(by=['name', 'gain'])
    print(df1[0:50])


def distinct():
    print("\n|-------- Distinct --------|\n")
    data = pd.DataFrame([[i, i + 5, 0] for i in range(10)],
                        columns=['a', 'b', 'c'])

    ddf_1 = DDF().parallelize(data, 4).distinct(['c'])
    df1 = ddf_1.cache().to_df()
    print(df1)
    res_dist = pd.DataFrame([[0, 5, 0]], columns=['a', 'b', 'c'])
    assert_frame_equal(df1, res_dist, check_index_type=False)
    print("etl_test - distinct - OK")


def drop():
    print("\n|-------- Drop --------|\n")
    data = pd.DataFrame([[i, i + 5, 0] for i in range(10)],
                        columns=['a', 'b', 'c'])

    ddf_1 = DDF().parallelize(data, 4).drop(['a'])
    df1 = ddf_1.to_df()
    res_drop = pd.DataFrame([[5, 0], [6, 0], [7, 0], [8, 0], [9, 0],
                             [10, 0], [11, 0], [12, 0],
                             [13, 0], [14, 0]], columns=['b', 'c'])
    assert_frame_equal(df1, res_drop, check_index_type=False)
    print("etl_test - drop - OK")


def drop_na():
    print("\n|-------- DropNaN --------|\n")
    data3 = pd.DataFrame([[i, i + 5, 'hello'] for i in range(5, 15)],
                         columns=['a', 'b', 'c'])

    data3.loc[15, ['b']] = np.nan
    data3['d'] = [10, 12, 13, 19, 19, 19, 19, 19, 19, 19, np.nan]
    data3['g'] = [10, 12, 13, 19, 19, 19, 19, 19, 19, np.nan, np.nan]

    ddf_1 = DDF().parallelize(data3, 4)
    df1a = ddf_1.dropna(['c'], mode='REMOVE_COLUMN', how='all', thresh=1)
    df1b = ddf_1.dropna(['c'], mode='REMOVE_ROW', how='any')

    print(df1a.to_df())
    print(df1b.to_df())


def except_all():
    print("\n|-------- ExceptAll --------|\n")
    s1 = pd.DataFrame([("a", 1), ("a", 1), ("a", 1), ("a", 2), ("b",  3),
                       ("c", 4)], columns=['col1', 'col2'])
    s2 = pd.DataFrame([("a", 1), ("b",  3), ('e', 4), ('e', 4), ('e', 4),
                       ('e', 6), ('e', 9), ('e', 10), ('e', 4), ('e', 4)],
                      columns=['col1', 'col2'])

    ddf_1a = DDF().parallelize(s1, 2)
    ddf_1b = DDF().parallelize(s2, 4)
    ddf_2 = ddf_1a.except_all(ddf_1b)
    df1 = ddf_2.to_df()
    print(df1)
    print("etl_test - exceptAll - OK")
    """
    ("a", 1),
    ("a", 1),
    ("a", 2),
    ("c", 4)
    """


def explode():
    print("\n|-------- Explode --------|\n")

    df_size = 1 * 10 ** 3

    df = pd.DataFrame(np.random.randint(1, df_size, (df_size, 2)),
                      columns=list("AB"))
    df['C'] = df[['A', 'B']].values.tolist()

    col = 'C'

    ddf1 = DDF().parallelize(df, 4).explode(col)
    ddf1.show()
    print("etl_test - explode - OK")


def filter():
    print("\n|-------- Filter --------|\n")
    data = pd.DataFrame([[i, i + 5] for i in range(10)], columns=['a', 'b'])

    ddf_1 = DDF().parallelize(data, 4).filter('a > 5')
    df1 = ddf_1.to_df()
    res_fil = pd.DataFrame([[6, 11], [7, 12],
                            [8, 13], [9, 14]], columns=['a', 'b'])
    assert_frame_equal(df1, res_fil, check_index_type=False)
    print("etl_test - filter - OK")


def fill_na():
    print("\n|-------- FillNaN --------|\n")
    data3 = pd.DataFrame([[i, i + 5, 'hello'] for i in range(5, 15)],
                         columns=['a', 'b', 'c'])
    data3.loc[15, ['b']] = np.nan
    data3.loc[0:2, ['c']] = 'Hi'
    data3.loc[6:9, ['c']] = 'world'
    data3['d'] = [10, 12, 13, 19, 19, 19, 19, 19, 19, 19, np.nan]
    data3['e'] = [10, 10, 10, 10, 10, 10, 10, 10, 10, 10, np.nan]
    data3['f'] = [10, 10, 10, 10, 10, 10, 10, 10, 10, np.nan, np.nan]
    data3['g'] = [10, 12, 13, 19, 19, 19, 19, 19, 19, np.nan, np.nan]
    data3['h'] = [10, 12, 13, 19, 5, 5, 5, 5, 5, np.nan, np.nan]
    data3['i'] = [5, 12, 13, 19, 19, 19, 5, 5, 5, 5, np.nan]

    ddf_1 = DDF().parallelize(data3, 4)
    # df1a = ddf_1.fillna(mode='VALUE', value=42),
    # df1a = ddf_1.fillna(mode='VALUE', value={'c': 42})
    # df1a = ddf_1.fillna(['a', 'b'], mode='MEAN')
    # df1a = ddf_1.fillna(['c'], mode='MODE')

    df1a = ddf_1.fillna(['a', 'b', 'd','e','f','g', 'h', 'i'], mode='MEDIAN')

    print(df1a.to_df())
    print("A: 9.5 - B: 14.5 - D: 19.0 - E: 10.0 - G: 19.0 - H: 5.0 - I: 8.5")


def hash_partition():
    print("\n|-------- Hash partition --------|\n")
    n_rows = 1000
    data = pd.DataFrame({'a': np.random.randint(0, 100000, size=n_rows),
                         'b': np.random.randint(0, 100000, size=n_rows),
                         'c': np.random.randint(0, 100000, size=n_rows)
                         })
    data['b'] = data['b'].astype(str)

    ddf_1 = DDF().parallelize(data, 4).hash_partition(columns=['a', 'b'],
                                                      nfrag=6)
    f = ddf_1.num_of_partitions()
    c = ddf_1.count_rows(total=False)
    print(ddf_1.count_rows(total=False))
    print(sum(c) == n_rows)
    print(f == 6)
    df1 = ddf_1.to_df().sort_values(by=['a', 'b'])
    data = data.sort_values(by=['a', 'b'])
    assert_frame_equal(df1, data, check_index_type=False)
    print("etl_test - hash_partition - OK")


def import_data():
    print("\n|-------- Import data --------|\n")
    s1 = pd.DataFrame([("a", 1), ("a", 1), ("a", 1), ("a", 2), ("b", 3),
                       ("c", 4)], columns=['col1', 'col2'])

    df1 = DDF().import_data(np.array_split(s1, 4)).to_df()
    assert_frame_equal(df1, s1, check_index_type=False)
    print("etl_test - import data - OK")


def intersect():
    print("\n|-------- Intersect --------|\n")
    s1 = pd.DataFrame([("a", 1), ("a", 1), ("a", 1), ("a", 2), ("b", 3),
                       ("c", 4)], columns=['col1', 'col2'])
    s2 = pd.DataFrame([('a', 1), ('a', 1), ('b', 3)], columns=['col1', 'col2'])

    ddf_1a = DDF().parallelize(s1, 4)
    ddf_1b = DDF().parallelize(s2, 4)
    ddf_2 = ddf_1a.intersect(ddf_1b)
    df1 = ddf_2.to_df()
    print(df1)
    print("etl_test - intersect - OK")


def intersect_all():
    print("\n|-------- Intersect All--------|\n")
    s1 = pd.DataFrame([("a", 1), ("a", 1), ("a", 1), ("a", 2), ("b", 3),
                       ("c", 4)], columns=['col1', 'col2'])
    s2 = pd.DataFrame([('a', 1), ('a', 1), ('b', 3)], columns=['col1', 'col2'])

    ddf_1a = DDF().parallelize(s1, 4)
    ddf_1b = DDF().parallelize(s2, 4)
    ddf_2 = ddf_1a.intersect_all(ddf_1b)
    df1 = ddf_2.to_df()
    print(df1)
    print("etl_test - intersect all - OK")


def join():
    print("\n|--------  inner join --------|\n")

    data1 = pd.DataFrame([[i, i + 5, 0] for i in range(10)],
                         columns=['a', 'b', 'c'])
    data2 = data1.copy()
    data2.sample(frac=1,  replace=False)

    ddf_1a = DDF().parallelize(data1, 4)
    ddf_1b = DDF().parallelize(data2, 4)
    ddf_2 = ddf_1a.join(ddf_1b, key1=['a'], key2=['a'], case=False)
    df1 = ddf_2.to_df().sort_values(by=['a'])
    print(df1)

    print("etl_test - inner join - OK")

    print("\n|--------  left join --------|\n")
    data1 = pd.DataFrame([[i, i + 5, 0] for i in range(100)],
                         columns=['a', 'b', 'c'])
    data2 = data1.copy()[0:50]
    data2.sample(frac=1,  replace=False)
    data2.drop(['b', 'c'], axis=1, inplace=True)
    data2['d'] = 'd'

    ddf_1a = DDF().parallelize(data1, 4)
    ddf_1b = DDF().parallelize(data2, 4)
    ddf_2 = ddf_1a.join(ddf_1b, key1=['a'], key2=['a'], mode='left')
    df1 = ddf_2.to_df().sort_values(by=['a'])
    print(df1)

    print("etl_test - left join - OK")

    print("\n|--------  right join --------|\n")
    data1 = pd.DataFrame([[i, i + 5, 0] for i in range(100)],
                         columns=['a', 'b', 'c'])
    data1['b'] = data1['b'].astype('Int8')
    data1['c'] = data1['c'].astype('Int8')

    data2 = data1.copy()
    data1 = data1[0:50]
    data2.sample(frac=1,  replace=False)
    data2.drop(['b', 'c'], axis=1, inplace=True)
    data2['d'] = 'd'

    ddf_1a = DDF().parallelize(data1, 4)
    ddf_1b = DDF().parallelize(data2, 4)
    ddf_2 = ddf_1a.join(ddf_1b, key1=['a'], key2=['a'], mode='right')
    df1 = ddf_2.to_df().sort_values(by=['a'])
    print(df1)

    print("etl_test - right join - OK")


def map():
    print("\n|-------- Map operation --------|\n")
    data = pd.DataFrame([[i, i + 5, 0] for i in range(10)],
                        columns=['a', 'b', 'c'])

    f = lambda col: 7 if col['a'] > 5 else col['a']
    ddf_1 = DDF().parallelize(data, 4).map(f, 'a')
    df1 = ddf_1.to_df()
    res_tra = pd.DataFrame([[0, 5, 0], [1, 6, 0], [2, 7, 0], [3, 8, 0],
                            [4, 9, 0], [5, 10, 0], [7, 11, 0], [7, 12, 0],
                            [7, 13, 0], [7, 14, 0]], columns=['a', 'b', 'c'])
    assert_frame_equal(df1, res_tra, check_index_type=False)
    print("etl_test - map - OK")


def read_data():
    print("\n|-------- Read Data --------|\n")
    dtypes = {'la1el': np.dtype('O'), 'x': np.float64, 'y': np.float64}
    ddf_1 = DDF().load_text('/test-read_data.csv', header=True, storage='hdfs',
                            sep=',', dtype=dtypes).select(['x', 'y'])

    print(ddf_1.schema())


def rename():
    print("\n|-------- With_column Renamed --------|\n")
    data = pd.DataFrame([[i, i + 5, 0] for i in range(10)],
                        columns=['a', 'b', 'c'])
    ddf_1 = DDF().parallelize(data, 4).rename('a', 'A')
    df1 = ddf_1.to_df()
    res_with = pd.DataFrame([[0, 5, 0], [1, 6, 0], [2, 7, 0], [3, 8, 0],
                            [4, 9, 0], [5, 10, 0], [6, 11, 0], [7, 12, 0],
                            [8, 13, 0], [9, 14, 0]], columns=['A', 'b', 'c'])
    assert_frame_equal(df1, res_with, check_index_type=False)
    print("etl_test - with_column - OK")


def range_partition():
    print("\n|-------- Range partition --------|\n")
    n_rows = 1000
    data = pd.DataFrame({'a': np.random.randint(0, 100000, size=n_rows),
                         'b': np.random.randint(0, 100000, size=n_rows),
                         'c': np.random.randint(0, 100000, size=n_rows)
                         })

    ddf_1 = DDF().parallelize(data, 4).range_partition(columns=['a', 'b'],
                                                       nfrag=6)
    f = ddf_1.num_of_partitions()
    print(ddf_1.count_rows(total=False))
    print(f == 6)
    df1 = ddf_1.to_df().sort_values(by=['a', 'b'])
    data = data.sort_values(by=['a', 'b'])
    # assert_frame_equal(df1, data, check_index_type=False)
    print("etl_test - repartition - OK")


def replace():
    print("\n|-------- Replace Values --------|\n")
    data = pd.DataFrame([[i, i + 5, 0] for i in range(10)],
                        columns=['a', 'b', 'c'])

    ddf_1 = DDF().parallelize(data, 4).replace({0: 42}, subset=['c'])
    df1 = ddf_1.to_df()
    res_rep = pd.DataFrame([[0, 5, 42], [1, 6, 42], [2, 7, 42], [4, 8, 42],
                            [5, 9, 42], [6, 10, 42], [6, 11, 42], [7, 12, 42],
                            [8, 13, 42], [9, 14, 42]], columns=['a', 'b', 'c'])
    assert_frame_equal(df1, res_rep, check_index_type=False)
    print("etl_test - replace - OK")


def repartition():
    print("\n|-------- Repartition --------|\n")
    data = pd.DataFrame([[i] for i in range(100)],
                        columns=['a'])

    ddf_1 = DDF().parallelize(data, 4).repartition(nfrag=7)
    f = ddf_1.num_of_partitions()
    print(f == 7)
    df1 = ddf_1.to_df()
    assert_frame_equal(df1, data, check_index_type=False)
    print("etl_test - repartition - OK")


def sample():
    print("\n|-------- Sample --------|\n")
    data = pd.DataFrame([[i, i + 5, 0] for i in range(10)],
                        columns=['a', 'b', 'c'])

    ddf_1 = DDF().parallelize(data, 4).sample(7)
    df1 = ddf_1.to_df()
    if len(df1) != 7:
        raise Exception("Sample error")
    print("etl_test - sample - OK")


def select():
    print("\n|-------- Select --------|\n")
    data = pd.DataFrame([[i, i + 5, 0] for i in range(10)],
                        columns=['a', 'b', 'c'])

    ddf_1 = DDF().parallelize(data, 4).select(['a'])
    df1 = ddf_1.to_df()
    res_rep = pd.DataFrame([[0], [1], [2], [3], [4],  [5], [6], [7],
                            [8], [9]], columns=['a'])
    assert_frame_equal(df1, res_rep, check_index_type=False)
    print("etl_test - select - OK")


def select_expression():
    print("\n|-------- Select Exprs --------|\n")
    data = pd.DataFrame([[i, -i + 5, 1] for i in range(10)],
                        columns=['a', 'b', 'c'])

    ddf_1 = DDF().parallelize(data, 4).select_expression('col2 = a * -1',
                                                         'col3 = col2 * 2 + c',
                                                         'a')
    df1 = ddf_1.to_df()
    res_rep = pd.DataFrame([[0, 1, 0], [-1, -1, 1], [-2, -3, 2], [-3, -5, 3],
                            [-4, -7, 4], [-5, -9, 5], [-6, -11, 6],
                            [-7, -13, 7], [-8, -15, 8], [-9, -17, 9]],
                           columns=['col2', 'col3', 'a'])
    assert_frame_equal(df1, res_rep, check_index_type=False)
    print("etl_test - select exprs - OK")


def sort():
    print("\n|-------- Sort --------|\n")
    power_of2 = [4]#[2, 4, 8, 16, 32, ]
    not_power = [1, 3, 5, 6, 7, 31, 63]

    for f in power_of2:
        print("# fragments: ", f)
        n1 = np.random.randint(0, 10000, f)
        # data = pd.DataFrame({'a': np.random.randint(1, 1000, n1)})
        # ddf_1 = DDF().parallelize(data, f)

        data, info = generate_data(n1, dim=2, max_size=1000)
        ddf_1 = DDF().import_data(data, info)

        size_b = ddf_1.count_rows(total=False)
        print("Sorting...")
        t1 = time.time()
        ddf_2 = ddf_1.sort(['col0', 'col1'],
                           ascending=[True, False]).cache()
        t2 = time.time()
        print("... End")
        print('time elapsed: ', t2 - t1)

        size_a = ddf_2.count_rows(total=False)
        df = ddf_2.to_df()
        a = df['col0'].values

        is_sorted = lambda a: np.all(a[:-1] <= a[1:])
        val = (is_sorted(a) and sum(n1) == len(a))
        if not val:
            print("error with nfrag=", f)
            print("size before {}: {}".format(sum(size_b), size_b))
            print("size after {}: {}".format(sum(size_a), size_a))
            print(a)


def subtract():
    print("\n|-------- Subtract --------|\n")
    s1 = pd.DataFrame([("a", 1), ("a", 1), ("a", 1), ("a", 2), ("b",  3),
                       ("c", 4)], columns=['col1', 'col2'])
    s2 = pd.DataFrame([("a", 1), ("b",  3)], columns=['col1', 'col2'])

    ddf_1a = DDF().parallelize(s1, 4)
    ddf_1b = DDF().parallelize(s2, 4)
    ddf_2 = ddf_1a.subtract(ddf_1b)
    df1 = ddf_2.to_df()
    print(df1)
    print("etl_test - subtract - OK")


def split():
    print("\n|-------- Split --------|\n")
    size = 100
    data = pd.DataFrame([[i, i+5, 0] for i in range(size)],
                        columns=['a', 'b', 'c'])

    ddf_1a, ddf_1b = DDF().parallelize(data, 4).split(0.5)
    df1 = ddf_1a.to_df()
    df2 = ddf_1b.to_df()

    s = any(pd.concat([df1, df2]).duplicated(['a', 'b', 'c']))
    t = len(df1)+len(df2)
    if s or t != size:
        raise Exception("Split")
    print("etl_test - split - OK")


def take():
    print("\n|-------- Take --------|\n")
    data = pd.DataFrame([[i, i + 5] for i in range(10)], columns=['a', 'b'])
    ddf_1 = DDF().parallelize(data, 4).take(3)

    df1 = ddf_1.to_df()
    res_tak = pd.DataFrame([[0, 5], [1, 6], [2, 7]], columns=['a', 'b'])
    assert_frame_equal(df1, res_tak, check_index_type=False)
    print("etl_test - take - OK")


def union():
    print("\n|-------- Union --------|\n")
    size1 = 20
    size2 = 15
    total_expected = size1 + size2

    data = pd.DataFrame([["left_{}".format(i), 'middle_b']
                         for i in range(size1)], columns=['a', 'b'])
    data1 = pd.DataFrame([["left_{}".format(i), 42, "right_{}".format(i)]
                          for i in range(size1, size1+size2)],
                         columns=['b', 'a', 'c'])

    ddf_1a = DDF().parallelize(data, 4)
    ddf_1b = DDF().parallelize(data1, 4)
    ddf_2 = ddf_1a.union(ddf_1b)
    df1 = ddf_2.to_df()
    print(df1)
    counts = ddf_2.count_rows(total=False)
    print(counts)
    if sum(counts) != total_expected:
        raise Exception('Error in union')


def union_by_name():
    print("\n|-------- Union by Name --------|\n")
    size1 = 3
    size2 = 15
    total_expected = size1 + size2

    data = pd.DataFrame([[i, 5] for i in range(size1)], columns=['a', 'b'])
    data1 = pd.DataFrame([["i{}".format(i), 7, 'c']
                          for i in range(size2)], columns=['b', 'a', 'c'])

    ddf_1a = DDF().parallelize(data, 4)
    ddf_1b = DDF().parallelize(data1, 4)
    ddf_2 = ddf_1a.union_by_name(ddf_1b)
    df1 = ddf_2.to_df()
    print(df1)
    counts = ddf_2.count_rows(total=False)
    print(counts)
    if sum(counts) != total_expected:
        raise Exception('Error in union_by_name')
    print("etl_test - union by name - OK")


if __name__ == '__main__':
    print("_____ETL_____")

    # add_columns()
    # aggregation()
    # balancer()
    # cast()
    # cross_join()
    # # etl()
    # except_all()
    # explode()
    # filter()
    # fill_na()  #TODO change dtypes
    # distinct()
    # drop()
    # drop_na()
    # import_data()
    # intersect()
    # intersect_all()
    # join()
    # read_data()
    # map()
    # rename()
    # repartition()
    # hash_partition()
    # range_partition()
    # replace()
    # sample()
    # select()
    # select_expression()
    sort()
    # split()
    # subtract()
    # take()
    # union()
<<<<<<< HEAD
    #union_by_name()
=======
    union_by_name()
>>>>>>> baa68d69
<|MERGE_RESOLUTION|>--- conflicted
+++ resolved
@@ -722,8 +722,4 @@
     # subtract()
     # take()
     # union()
-<<<<<<< HEAD
-    #union_by_name()
-=======
-    union_by_name()
->>>>>>> baa68d69
+    # union_by_name()
